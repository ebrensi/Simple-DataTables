--- conflicted
+++ resolved
@@ -7,20 +7,11 @@
   "scripts": {
     "test": "npm run check_js",
     "check_js": "eslint src/",
-<<<<<<< HEAD
     "compile": "npm run compile_js && npm run compile_css && npm run compile_demo",
     "compile_js": "rollup -c",
-    "compile_css": "cat src/style.css > dist/style.css",
-    "compile_demo": "npm run compile_demo_js && cp node_modules/systemjs/dist/s.min.js demo/dist/nomodule/ && cat src/style.css > demo/dist/style.css",
+    "compile_css": "cp src/style.css dist/style.css",
+    "compile_demo": "npm run compile_demo_js && cp node_modules/systemjs/dist/s.min.js demo/dist/nomodule/ && cp src/style.css demo/dist/style.css",
     "compile_demo_js": "rollup -c rollup.demo.config.js",
-=======
-    "compile": "npm run compile_js && npm run compile_js_umd && npm run compile_css && npm run compile_test",
-    "compile_js": "rollup src/index.js --config --output.sourcemap false --output.file dist/index.js",
-    "compile_js_umd": "rollup src/index.js --config --format umd --output.name simpleDataTables --output.file dist/simple-datatables.min.js",
-    "compile_css": "cp src/style.css dist/style.css",
-    "compile_test": "npm run compile_test_js && cp node_modules/qunit/qunit/qunit.css tests/qunit.css",
-    "compile_test_js": "rollup tests/index.js --config --output.file tests/index-dist.js",
->>>>>>> 2733b1d6
     "prepare": "npm run compile"
   },
   "repository": {
@@ -42,29 +33,16 @@
   },
   "homepage": "https://github.com/fiduswriter/Simple-DataTables#readme",
   "devDependencies": {
-<<<<<<< HEAD
     "babel-eslint": "^10.0.1",
-    "eslint": "^5.11.1",
+    "eslint": "^5.12.1",
     "moment": "^2.23.0",
-    "rollup": "^1.0.0",
-=======
-    "eslint": "^5.12.1",
-    "qunit": "^2.9.1",
     "rollup": "^1.1.2",
->>>>>>> 2733b1d6
     "rollup-plugin-buble": "^0.19.6",
     "rollup-plugin-commonjs": "^9.2.0",
     "rollup-plugin-node-builtins": "^2.1.2",
     "rollup-plugin-node-globals": "^1.4.0",
     "rollup-plugin-node-resolve": "^4.0.0",
-<<<<<<< HEAD
-    "rollup-plugin-terser": "^3.0.0",
+    "rollup-plugin-terser": "^4.0.3",
     "systemjs": "^2.1.1"
-=======
-    "rollup-plugin-terser": "^4.0.3"
-  },
-  "dependencies": {
-    "moment": "^2.22.2"
->>>>>>> 2733b1d6
   }
 }